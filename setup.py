--- conflicted
+++ resolved
@@ -27,11 +27,7 @@
         "setuptools>=65.5.1",
     ],
     extras_require={
-<<<<<<< HEAD
         'tvm': ['pytvm>=0.0.11'],
+        'rldp': ["pyraptorq>=0.1.2"]
     }
-=======
-        'rldp': ["pyraptorq>=0.1.2"],
-    },
->>>>>>> c8130a48
 )