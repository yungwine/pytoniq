import setuptools

with open("README.md", "r") as fh:
    long_description = fh.read()

setuptools.setup(
    name="pytoniq",
<<<<<<< HEAD
    version="0.1.28",
=======
    version="0.1.27",
>>>>>>> 3951dccc
    author="Maksim Kurbatov",
    author_email="cyrbatoff@gmail.com",
    description="TON Blockchain SDK",
    long_description=long_description,
    long_description_content_type="text/markdown",
    packages=setuptools.find_packages('.', exclude=['tests', 'examples']),
    classifiers=[
        "Programming Language :: Python :: 3.9",
        "Programming Language :: Python :: 3.10",
        "Programming Language :: Python :: 3.11",
        "Topic :: Software Development :: Libraries",
    ],
    url="https://github.com/yungwine/pytoniq",
    python_requires='>=3.9',
    py_modules=["pytoniq"],
    install_requires=[
        "pytoniq-core>=0.1.23",
        "requests>=2.31.0",
        "setuptools>=65.5.1",
    ]
)<|MERGE_RESOLUTION|>--- conflicted
+++ resolved
@@ -5,11 +5,7 @@
 
 setuptools.setup(
     name="pytoniq",
-<<<<<<< HEAD
     version="0.1.28",
-=======
-    version="0.1.27",
->>>>>>> 3951dccc
     author="Maksim Kurbatov",
     author_email="cyrbatoff@gmail.com",
     description="TON Blockchain SDK",
