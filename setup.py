--- conflicted
+++ resolved
@@ -22,11 +22,7 @@
     python_requires='>=3.9',
     py_modules=["pytoniq"],
     install_requires=[
-<<<<<<< HEAD
-        "pytoniq-core>=0.1.29",
-=======
         "pytoniq-core>=0.1.31",
->>>>>>> 5665da7d
         "requests>=2.31.0",
         "setuptools>=65.5.1",
     ],
